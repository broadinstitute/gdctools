#! /usr/bin/env python
from __future__ import print_function
import logging
import gdc
import json
import csv
import os
import sys
from pkg_resources import resource_filename #@UnresolvedImport
from gdac_lib.converters import seg as gdac_seg
from gdac_lib.converters import clinical as gdac_clin
from gdac_lib.Constants import GDAC_BIN_DIR
from gdac_lib.utilities.CommonFunctions import timetuple2stamp
from gdac_lib.utilities.ioUtilities import safeMakeDirs

def build_translation_dict(translation_file):
    """Builds a translation dictionary from a translation table.

    First column of the translation_file is the Annotation name, 
    remaining columns are signatures in the file metadata that indicate a file is of this annotation type.
    """

    with open(translation_file, 'rU') as tsvfile:
        reader = csv.DictReader(tsvfile, delimiter='\t')
        d = dict()

        #Duplicate detection
        dupes = False
        for row in reader:
            annot = row.pop("Firehose_annotation")
            converter_name = row.pop("converter")

            ##Parse list fields into frozensets
            row['tags'] = frozenset(row['tags'].split(',') if row['tags'] != '' else [])

            #Only add complete rows
            #Give a warning if overwriting an existing tag, and don't add the new one
            key = frozenset(row.items())
            if key not in d:
                d[key] = (annot, converter(converter_name))
            else:
                dupes = True
    if dupes: print("WARNING: duplicate annotation definitions detected")
    return d


def metadata_to_key(file_dict):
    """Converts the file metadata in file_dict into a key in the TRANSLATION_DICT""" 

    data_type = file_dict.get("data_type", '')
    data_category = file_dict.get("data_category", '')
    experimental_strategy = file_dict.get("experimental_strategy", '')
    platform = file_dict.get("platform", '')
    tags = _parse_tags(file_dict.get("tags",[]))
    center_namespace = file_dict['center']['namespace'] if 'center' in file_dict else ''

    return frozenset({
        "data_type" : data_type,
        "data_category": data_category,
        "experimental_strategy": experimental_strategy,
        "platform": platform,
        "tags": tags,
        "center_namespace": center_namespace
    }.items())

def get_annotation_converter(file_dict, translation_dict):
    k = metadata_to_key(file_dict)
    if k in translation_dict:
        return translation_dict[k]
    else:
        #TODO: Gracefully handle this instead of creating a new annotation type
        return "UNRECOGNIZED", None #TODO: handle this better

def converter(converter_name):
    """Returns the converter function by name using a dictionary lookup."""
    CONVERTERS = {
        'clinical' : clinical,
        'copy' : copy,
        'magetab_data_matrix': magetab_data_matrix,
        'maf': maf,
        'seg_broad': seg_broad,
        'seg_harvard': seg_harvard,
        'seg_harvardlowpass': seg_harvardlowpass,
        'seg_mskcc2' : seg_mskcc2,
        'tsv2idtsv' : tsv2idtsv,
        'tsv2magetab': tsv2magetab 
    }

    return CONVERTERS[converter_name]

def download_and_dice(file_dict, translation_dict, raw_root, diced_root, dry_run=True):
    """Dice a single file from the GDC.

    Raw file will be downloaded into /<raw_root>/<data_category>/<data_type>, and the diced data 
    will be placed in /<diced_root>/<annotation>/. If dry_run is true, a debug message will be displayed 
    instead of performing the actual curl call & dicing operation.
    """
    ##Get the right annotation and converter for this file
    annot, convert = get_annotation_converter(file_dict, translation_dict)

    mirror_path = os.path.join(raw_root, file_dict['data_category'],
                               file_dict['data_type']).replace(' ', '_')

    #print("Downloading file {0} to {1}".format(file_dict['file_name'], mirror_path))
    if not dry_run:
        mirror_file = os.path.join(mirror_path, file_dict['file_name'])
        gdc.get_file(file_dict['file_id'], mirror_file)

    dice_path = os.path.join(diced_root, annot)
    #print("Dicing file {0} to {1}".format(file_dict['file_name'], dice_path))

    if not dry_run:
        convert(file_dict, mirror_path, dice_path) #actually do it

    return annot

def dice(file_dict, translation_dict, raw_root, diced_root, timestamp, dry_run=True):
    """Dice a single file from the GDC.

    Diced data will be placed in /<diced_root>/<annotation>/. If dry_run is
    true, a debug message will be displayed instead of performing the actual
    dicing operation.
    """
    
    mirror_path = os.path.join(raw_root, file_dict['data_category'],
                               file_dict['data_type'],
                               file_dict['file_name']).replace(' ', '_')
    
    if os.path.isfile(mirror_path):    
        ##Get the right annotation and converter for this file
        annot, convert = get_annotation_converter(file_dict, translation_dict)
        if annot != 'UNRECOGNIZED':
            dice_path = os.path.join(diced_root, annot)
            logging.info("Dicing file {0} to {1}".format(mirror_path, dice_path))
            dice_meta_path = os.path.join(dice_path, "meta")
	    if not dry_run:
                diced_files_dict = convert(file_dict, mirror_path, dice_path) #actually do it
		writed_diced_metadata(file_dict, dice_meta_path, timestamp, diced_files_dict)
        else:
            logging.warn('Unrecognized data:\n%s' % json.dumps(file_dict,
                                                               indent=2))
<<<<<<< HEAD
    
def write_diced_metadata(file_dict, dice_meta_path, timestamp, diced_files_dict):
	meta_filename = os.path.join(dice_meta_path, ".".join(["dicedMetadata", timestamp, "tsv"]))
	if os.path.isfile(meta_filename):
	    #File exists, open in append mode
	    metafile = open(meta_filename, 'a')
	else:
	    #File doesn't exist, create and add header
	    metafile = open(meta_filename, 'w')
            metafile.write('filename\tentity_id\tentity_type\n')
        
	entity_type = get_entity_type(file_dict)
	
	for entity_id in diced_files_dict:
		filename = diced_files_dict[entity_id]
		metafile.write("\t".join([filename, entity_id, entity_type]) + "\n")

	metafile.close()

def get_entity_type(file_dict):
    '''Parse the dicer metadata for this file.

    Returns the Entity ID and entity type.'''
    entity_type = "NOTIMPLEMENTED"

    return entity_type


def get_metadata(raw_project_root, datestamp=timetuple2stamp().split('__')[0]):
=======

def _load_json_metadata(json_file):
    with open(json_file, 'r') as metadata:
        return json.load(metadata)
        
def get_metadata(raw_project_root, datestamp=timetuple2stamp().split('__')[0],
                 loader=_load_json_metadata):
>>>>>>> ac554443
    '''Load file metadata object(s) for given project. Default is current
    date.'''
    raw_project_root = raw_project_root.rstrip(os.path.sep)
    project = os.path.basename(raw_project_root)
    
    for dirpath, dirnames, filenames in os.walk(raw_project_root, topdown=True):
        # Only recurse down to meta subdirectories
        if os.path.basename(os.path.dirname(dirpath)) == project:
            for n, subdir in enumerate(dirnames):
                if subdir != 'meta': del dirnames[n]
        # Take the most recent version of the given datestamp
        if os.path.basename(dirpath) == 'meta':
            meta_files = sorted(filename for filename in filenames if \
                                datestamp in filename)
            if len(meta_files) > 0:
                yield loader(os.path.join(dirpath, meta_files[-1]))
    
def _read_md5file(md5file):
    with open(md5file, 'r') as md5fd:
        for line in md5fd:
            if len(line.strip()) > 1:
                return line.split(' ', 1)[0]

## Parsing tags out of file dict
def _parse_tags(tags_list):
    return frozenset('' if len(tags_list)==0 else tags_list)

def aliquot_id(file_dict):
    '''Return the aliquot associated with the file. Raise an exception if more
    than one exists.'''
    try:
        _check_dict_array_size(file_dict, 'cases')
        _check_dict_array_size(file_dict['cases'][0], 'samples')
        _check_dict_array_size(file_dict['cases'][0]['samples'][0], 'portions')
        _check_dict_array_size(file_dict['cases'][0]['samples'][0]['portions'][0],
                               'analytes')
        _check_dict_array_size(file_dict['cases'][0]['samples'][0]['portions'][0]['analytes'][0],
                               'aliquots')
    except:
        print(json.dumps(file_dict['cases'], indent=2), file=sys.stderr)
        raise
    
    return file_dict['cases'][0]['samples'][0]['portions'][0]['analytes'][0]['aliquots'][0]['submitter_id']

def patient_id(file_dict):
    '''Return the patient_id associated with the file. Raise an exception if
    more than one exists.'''
    try:
        _check_dict_array_size(file_dict, 'cases')
    except:
        print(json.dumps(file_dict['cases'], indent=2), file=sys.stderr)
        raise
    
    return file_dict['cases'][0]['submitter_id']

def sample_type(file_dict):
    '''Return the sample_type associated with the file. Raise an exception if
    more than one exists.'''
    try:
        _check_dict_array_size(file_dict, 'cases')
        _check_dict_array_size(file_dict['cases'][0], 'samples')
    except:
        print(json.dumps(file_dict['cases'], indent=2), file=sys.stderr)
        raise
    
    return file_dict['cases'][0]['samples'][0]["sample_type"]
        
def _check_dict_array_size(d, name, size=1):
    assert len(d[name]) == size, 'Array "%s" should be length %d' % (name, size)
    
#Converters
def copy(file_dict, mirror_path, dice_path):
    print("Dicing with 'copy'")
    pass

def clinical(file_dict, mirror_path, dice_path):
#     print("Dicing with 'clinical'")
    infile = mirror_path
    extension = 'clin'
    tcga_id = patient_id(file_dict)
    gdac_clin.process(infile, extension, {tcga_id: tcga_id}, dice_path,
                      GDAC_BIN_DIR)

def maf(file_dict, mirror_path, dice_path):
    pass

def magetab_data_matrix(file_dict, mirror_path, dice_path):
    pass

def seg_broad(file_dict, mirror_path, dice_path):
    infile = mirror_path
    extension = 'seg'
    hyb_id = file_dict['file_name'].split('.',1)[0]
    tcga_id = aliquot_id(file_dict)
    gdac_seg.process(infile, extension, hyb_id, tcga_id, dice_path, 'seg_broad')

def seg_harvard(file_dict, mirror_path, dice_path):
    pass
def seg_harvardlowpass(file_dict, mirror_path, dice_path):
    pass
def seg_mskcc2(file_dict, mirror_path, dice_path):
    pass
def tsv2idtsv(file_dict, mirror_path, dice_path):
    pass
def tsv2magetab(file_dict, mirror_path, dice_path):
    pass


def main():
    logging.basicConfig(format='%(asctime)s[%(levelname)s]: %(message)s',
                        level=logging.INFO)
    RAW_ROOT="/xchip/gdac_data/gdc_mirror"
    DICED_ROOT="/xchip/gdac_data/gdc_diced"
    # For testing...
    # cats = gdc.data_categories("TCGA-UVM")
    trans_dict = build_translation_dict(resource_filename(__name__,
                                                          "Harmonized_GDC_translation_table_FH.tsv"))
    timestamp = timetuple2stamp()
    for project in gdc.get_projects('TCGA'):
        raw_project_root = os.path.join(RAW_ROOT, project)
        diced_project_root = os.path.join(DICED_ROOT, project)
        for files in get_metadata(raw_project_root, '2016_05_23'):
#         for category in gdc.get_data_categories(project):
#             files = gdc.get_files(project, category)
            if len(files) > 0:
#                 metadata_dir = os.path.join(raw_project_root, category,
#                                             'meta')
#                 safeMakeDirs(metadata_dir)
#                 with open(os.path.join(metadata_dir, timestamp + '.json'),
#                           'w') as meta_fd:
#                     print(json.dumps(files, indent=2), file=meta_fd)
                # print(json.dumps(files[:10], indent=2))
                for f in files:
                    #print(json.dumps(f, indent=2))
#                     a = download_and_dice(f, trans_dict, raw_project_root,
#                                           diced_project_root)
                    dice(f, trans_dict, raw_project_root, diced_project_root,
		         timestamp, dry_run=False)
#                     if a == 'UNRECOGNIZED':
#                         print(json.dumps(f, indent=2))

if __name__ == '__main__':
    main()
<|MERGE_RESOLUTION|>--- conflicted
+++ resolved
@@ -139,8 +139,6 @@
         else:
             logging.warn('Unrecognized data:\n%s' % json.dumps(file_dict,
                                                                indent=2))
-<<<<<<< HEAD
-    
 def write_diced_metadata(file_dict, dice_meta_path, timestamp, diced_files_dict):
 	meta_filename = os.path.join(dice_meta_path, ".".join(["dicedMetadata", timestamp, "tsv"]))
 	if os.path.isfile(meta_filename):
@@ -167,17 +165,12 @@
 
     return entity_type
 
-
-def get_metadata(raw_project_root, datestamp=timetuple2stamp().split('__')[0]):
-=======
-
 def _load_json_metadata(json_file):
     with open(json_file, 'r') as metadata:
         return json.load(metadata)
         
 def get_metadata(raw_project_root, datestamp=timetuple2stamp().split('__')[0],
                  loader=_load_json_metadata):
->>>>>>> ac554443
     '''Load file metadata object(s) for given project. Default is current
     date.'''
     raw_project_root = raw_project_root.rstrip(os.path.sep)
