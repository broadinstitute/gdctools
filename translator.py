#! /usr/bin/env python
from __future__ import print_function
import logging
import gdc
import json
import csv
import os
import sys
from pkg_resources import resource_filename #@UnresolvedImport
from gdac_lib.converters import seg as gdac_seg
from gdac_lib.converters import clinical as gdac_clin
from gdac_lib.Constants import GDAC_BIN_DIR
from gdac_lib.utilities.CommonFunctions import timetuple2stamp
from gdac_lib.utilities.ioUtilities import safeMakeDirs

def build_translation_dict(translation_file):
    """Builds a translation dictionary from a translation table.

    First column of the translation_file is the Annotation name, 
    remaining columns are signatures in the file metadata that indicate a file is of this annotation type.
    """

    with open(translation_file, 'rU') as tsvfile:
        reader = csv.DictReader(tsvfile, delimiter='\t')
        d = dict()

        #Duplicate detection
        dupes = False
        for row in reader:
            annot = row.pop("Firehose_annotation")
            converter_name = row.pop("converter")

            ##Parse list fields into frozensets
            row['tags'] = frozenset(row['tags'].split(',') if row['tags'] != '' else [])

            #Only add complete rows
            #Give a warning if overwriting an existing tag, and don't add the new one
            key = frozenset(row.items())
            if key not in d:
                d[key] = (annot, converter(converter_name))
            else:
                dupes = True
    if dupes: print("WARNING: duplicate annotation definitions detected")
    return d


def metadata_to_key(file_dict):
    """Converts the file metadata in file_dict into a key in the TRANSLATION_DICT""" 

    data_type = file_dict.get("data_type", '')
    data_category = file_dict.get("data_category", '')
    experimental_strategy = file_dict.get("experimental_strategy", '')
    platform = file_dict.get("platform", '')
    tags = _parse_tags(file_dict.get("tags",[]))
    center_namespace = file_dict['center']['namespace'] if 'center' in file_dict else ''

    return frozenset({
        "data_type" : data_type,
        "data_category": data_category,
        "experimental_strategy": experimental_strategy,
        "platform": platform,
        "tags": tags,
        "center_namespace": center_namespace
    }.items())

def get_annotation_converter(file_dict, translation_dict):
    k = metadata_to_key(file_dict)
    if k in translation_dict:
        return translation_dict[k]
    else:
        #TODO: Gracefully handle this instead of creating a new annotation type
        return "UNRECOGNIZED", None #TODO: handle this better

def converter(converter_name):
    """Returns the converter function by name using a dictionary lookup."""
    CONVERTERS = {
        'clinical' : clinical,
        'copy' : copy,
        'magetab_data_matrix': magetab_data_matrix,
        'maf': maf,
        'seg_broad': seg_broad,
        'seg_harvard': seg_harvard,
        'seg_harvardlowpass': seg_harvardlowpass,
        'seg_mskcc2' : seg_mskcc2,
        'tsv2idtsv' : tsv2idtsv,
        'tsv2magetab': tsv2magetab 
    }

    return CONVERTERS[converter_name]

def download_and_dice(file_dict, translation_dict, raw_root, diced_root, dry_run=True):
    """Dice a single file from the GDC.

    Raw file will be downloaded into /<raw_root>/<data_category>/<data_type>, and the diced data 
    will be placed in /<diced_root>/<annotation>/. If dry_run is true, a debug message will be displayed 
    instead of performing the actual curl call & dicing operation.
    """
    ##Get the right annotation and converter for this file
    annot, convert = get_annotation_converter(file_dict, translation_dict)

    mirror_path = os.path.join(raw_root, file_dict['data_category'],
                               file_dict['data_type']).replace(' ', '_')

    #print("Downloading file {0} to {1}".format(file_dict['file_name'], mirror_path))
    if not dry_run:
        mirror_file = os.path.join(mirror_path, file_dict['file_name'])
        gdc.get_file(file_dict['file_id'], mirror_file)

    dice_path = os.path.join(diced_root, annot)
    #print("Dicing file {0} to {1}".format(file_dict['file_name'], dice_path))

    if not dry_run:
        convert(file_dict, mirror_path, dice_path) #actually do it

    return annot

def dice(file_dict, translation_dict, raw_root, diced_root, timestamp, dry_run=True):
    """Dice a single file from the GDC.

    Diced data will be placed in /<diced_root>/<annotation>/. If dry_run is
    true, a debug message will be displayed instead of performing the actual
    dicing operation.
    """
    
    mirror_path = os.path.join(raw_root, file_dict['data_category'],
                               file_dict['data_type'],
                               file_dict['file_name']).replace(' ', '_')
    
    if os.path.isfile(mirror_path):    
        ##Get the right annotation and converter for this file
        annot, convert = get_annotation_converter(file_dict, translation_dict)
        if annot != 'UNRECOGNIZED':
            dice_path = os.path.join(diced_root, annot)
            logging.info("Dicing file {0} to {1}".format(mirror_path, dice_path))
            dice_meta_path = os.path.join(dice_path, "meta")
<<<<<<< HEAD
        if not dry_run:
            diced_files_dict = convert(file_dict, mirror_path, dice_path) #actually do it
            write_diced_metadata(file_dict, dice_meta_path, timestamp, diced_files_dict)
=======
	    if not dry_run:
                diced_files_dict = convert(file_dict, mirror_path, dice_path) #actually do it
		write_diced_metadata(file_dict, dice_meta_path, timestamp, diced_files_dict)
>>>>>>> 01e33263
        else:
            logging.warn('Unrecognized data:\n%s' % json.dumps(file_dict,
                                                               indent=2))
def write_diced_metadata(file_dict, dice_meta_path, timestamp, diced_files_dict):
<<<<<<< HEAD
    meta_filename = os.path.join(dice_meta_path, ".".join(["dicedMetadata", timestamp, "tsv"]))
    if os.path.isfile(meta_filename):
        #File exists, open in append mode
        metafile = open(meta_filename, 'a')
    else:
        #File doesn't exist, create and add header
        metafile = open(meta_filename, 'w')
        metafile.write('filename\tentity_id\tentity_type\n')
=======
	if not os.path.isdir(dice_meta_path):
	    os.makedirs(dice_meta_path)
	
	meta_filename = os.path.join(dice_meta_path, ".".join(["dicedMetadata", timestamp, "tsv"]))
	if os.path.isfile(meta_filename):
	    #File exists, open in append mode
	    metafile = open(meta_filename, 'a')
	else:
	    #File doesn't exist, create and add header
	    metafile = open(meta_filename, 'w')
            metafile.write('filename\tentity_id\tentity_type\n')
>>>>>>> 01e33263
        
    entity_type = get_entity_type(file_dict)

    for entity_id in diced_files_dict:
        filename = diced_files_dict[entity_id]
        metafile.write("\t".join([filename, entity_id, entity_type]) + "\n")

    metafile.close()

def get_entity_type(file_dict):
    '''Parse the dicer metadata for this file.

    Returns the Entity ID and entity type.'''
    entity_type = "NOTIMPLEMENTED"

    return entity_type

def _load_json_metadata(json_file):
    with open(json_file, 'r') as metadata:
        return json.load(metadata)
        
def get_metadata(raw_project_root, datestamp=timetuple2stamp().split('__')[0],
                 loader=_load_json_metadata):
    '''Load file metadata object(s) for given project. Default is current
    date.'''
    raw_project_root = raw_project_root.rstrip(os.path.sep)
    project = os.path.basename(raw_project_root)
    
    for dirpath, dirnames, filenames in os.walk(raw_project_root, topdown=True):
        # Only recurse down to meta subdirectories
        if os.path.basename(os.path.dirname(dirpath)) == project:
            for n, subdir in enumerate(dirnames):
                if subdir != 'meta': del dirnames[n]
        # Take the most recent version of the given datestamp
        if os.path.basename(dirpath) == 'meta':
            meta_files = sorted(filename for filename in filenames if \
                                datestamp in filename)
            if len(meta_files) > 0:
                yield loader(os.path.join(dirpath, meta_files[-1]))
    
def _read_md5file(md5file):
    with open(md5file, 'r') as md5fd:
        for line in md5fd:
            if len(line.strip()) > 1:
                return line.split(' ', 1)[0]

## Parsing tags out of file dict
def _parse_tags(tags_list):
    return frozenset('' if len(tags_list)==0 else tags_list)

def aliquot_id(file_dict):
    '''Return the aliquot associated with the file. Raise an exception if more
    than one exists.'''
    try:
        _check_dict_array_size(file_dict, 'cases')
        _check_dict_array_size(file_dict['cases'][0], 'samples')
        _check_dict_array_size(file_dict['cases'][0]['samples'][0], 'portions')
        _check_dict_array_size(file_dict['cases'][0]['samples'][0]['portions'][0],
                               'analytes')
        _check_dict_array_size(file_dict['cases'][0]['samples'][0]['portions'][0]['analytes'][0],
                               'aliquots')
    except:
        print(json.dumps(file_dict['cases'], indent=2), file=sys.stderr)
        raise
    
    return file_dict['cases'][0]['samples'][0]['portions'][0]['analytes'][0]['aliquots'][0]['submitter_id']

def patient_id(file_dict):
    '''Return the patient_id associated with the file. Raise an exception if
    more than one exists.'''
    try:
        _check_dict_array_size(file_dict, 'cases')
    except:
        print(json.dumps(file_dict['cases'], indent=2), file=sys.stderr)
        raise
    
    return file_dict['cases'][0]['submitter_id']

def sample_type(file_dict):
    '''Return the sample_type associated with the file. Raise an exception if
    more than one exists.'''
    try:
        _check_dict_array_size(file_dict, 'cases')
        _check_dict_array_size(file_dict['cases'][0], 'samples')
    except:
        print(json.dumps(file_dict['cases'], indent=2), file=sys.stderr)
        raise
    
    return file_dict['cases'][0]['samples'][0]["sample_type"]
        
def _check_dict_array_size(d, name, size=1):
    assert len(d[name]) == size, 'Array "%s" should be length %d' % (name, size)
    
#Converters
def copy(file_dict, mirror_path, dice_path):
    print("Dicing with 'copy'")
    pass

def clinical(file_dict, mirror_path, dice_path):
#     print("Dicing with 'clinical'")
    infile = mirror_path
    extension = 'clin'
    tcga_id = patient_id(file_dict)
<<<<<<< HEAD
    return {tcga_id: gdac_clin.process(infile, extension, {tcga_id: tcga_id},
                                       dice_path, GDAC_BIN_DIR)}
=======
    return gdac_clin.process(infile, extension, {tcga_id: tcga_id}, dice_path,
                      GDAC_BIN_DIR)
>>>>>>> 01e33263

def maf(file_dict, mirror_path, dice_path):
    pass

def magetab_data_matrix(file_dict, mirror_path, dice_path):
    pass

def seg_broad(file_dict, mirror_path, dice_path):
    infile = mirror_path
    extension = 'seg'
    hyb_id = file_dict['file_name'].split('.',1)[0]
    tcga_id = aliquot_id(file_dict)
<<<<<<< HEAD
    return {patient_id(file_dict):
            gdac_seg.process(infile, extension, hyb_id, tcga_id, dice_path,
                             'seg_broad')}
=======
    return gdac_seg.process(infile, extension, hyb_id, tcga_id, dice_path, 'seg_broad')
>>>>>>> 01e33263

def seg_harvard(file_dict, mirror_path, dice_path):
    pass
def seg_harvardlowpass(file_dict, mirror_path, dice_path):
    pass
def seg_mskcc2(file_dict, mirror_path, dice_path):
    pass
def tsv2idtsv(file_dict, mirror_path, dice_path):
    pass
def tsv2magetab(file_dict, mirror_path, dice_path):
    pass


def main():
    logging.basicConfig(format='%(asctime)s[%(levelname)s]: %(message)s',
                        level=logging.INFO)
    RAW_ROOT="/broad/hptmp/gdac/fh2gdc/gdctools/gdc_mirror_root/TCGA"
    DICED_ROOT="/broad/hptmp/gdac/fh2gdc/gdctools/gdc_diced"
    # For testing...
    # cats = gdc.data_categories("TCGA-UVM")
    trans_dict = build_translation_dict(resource_filename(__name__,
                                                          "Harmonized_GDC_translation_table_FH.tsv"))
    timestamp = timetuple2stamp()
    for project in gdc.get_projects('TCGA'):
        raw_project_root = os.path.join(RAW_ROOT, project)
        diced_project_root = os.path.join(DICED_ROOT, project)
        for files in get_metadata(raw_project_root, '2016_05_24'):
#         for category in gdc.get_data_categories(project):
#             files = gdc.get_files(project, category)
            if len(files) > 0:
#                 metadata_dir = os.path.join(raw_project_root, category,
#                                             'meta')
#                 safeMakeDirs(metadata_dir)
#                 with open(os.path.join(metadata_dir, timestamp + '.json'),
#                           'w') as meta_fd:
#                     print(json.dumps(files, indent=2), file=meta_fd)
                # print(json.dumps(files[:10], indent=2))
                for f in files:
                    #print(json.dumps(f, indent=2))
#                     a = download_and_dice(f, trans_dict, raw_project_root,
#                                           diced_project_root)
                    dice(f, trans_dict, raw_project_root, diced_project_root,
		         timestamp, dry_run=False)
#                     if a == 'UNRECOGNIZED':
#                         print(json.dumps(f, indent=2))

if __name__ == '__main__':
    main()
<|MERGE_RESOLUTION|>--- conflicted
+++ resolved
@@ -133,20 +133,16 @@
             dice_path = os.path.join(diced_root, annot)
             logging.info("Dicing file {0} to {1}".format(mirror_path, dice_path))
             dice_meta_path = os.path.join(dice_path, "meta")
-<<<<<<< HEAD
         if not dry_run:
             diced_files_dict = convert(file_dict, mirror_path, dice_path) #actually do it
             write_diced_metadata(file_dict, dice_meta_path, timestamp, diced_files_dict)
-=======
-	    if not dry_run:
-                diced_files_dict = convert(file_dict, mirror_path, dice_path) #actually do it
-		write_diced_metadata(file_dict, dice_meta_path, timestamp, diced_files_dict)
->>>>>>> 01e33263
         else:
             logging.warn('Unrecognized data:\n%s' % json.dumps(file_dict,
                                                                indent=2))
 def write_diced_metadata(file_dict, dice_meta_path, timestamp, diced_files_dict):
-<<<<<<< HEAD
+    if not os.path.isdir(dice_meta_path):
+        os.makedirs(dice_meta_path)
+        
     meta_filename = os.path.join(dice_meta_path, ".".join(["dicedMetadata", timestamp, "tsv"]))
     if os.path.isfile(meta_filename):
         #File exists, open in append mode
@@ -155,19 +151,6 @@
         #File doesn't exist, create and add header
         metafile = open(meta_filename, 'w')
         metafile.write('filename\tentity_id\tentity_type\n')
-=======
-	if not os.path.isdir(dice_meta_path):
-	    os.makedirs(dice_meta_path)
-	
-	meta_filename = os.path.join(dice_meta_path, ".".join(["dicedMetadata", timestamp, "tsv"]))
-	if os.path.isfile(meta_filename):
-	    #File exists, open in append mode
-	    metafile = open(meta_filename, 'a')
-	else:
-	    #File doesn't exist, create and add header
-	    metafile = open(meta_filename, 'w')
-            metafile.write('filename\tentity_id\tentity_type\n')
->>>>>>> 01e33263
         
     entity_type = get_entity_type(file_dict)
 
@@ -271,13 +254,8 @@
     infile = mirror_path
     extension = 'clin'
     tcga_id = patient_id(file_dict)
-<<<<<<< HEAD
     return {tcga_id: gdac_clin.process(infile, extension, {tcga_id: tcga_id},
                                        dice_path, GDAC_BIN_DIR)}
-=======
-    return gdac_clin.process(infile, extension, {tcga_id: tcga_id}, dice_path,
-                      GDAC_BIN_DIR)
->>>>>>> 01e33263
 
 def maf(file_dict, mirror_path, dice_path):
     pass
@@ -290,13 +268,9 @@
     extension = 'seg'
     hyb_id = file_dict['file_name'].split('.',1)[0]
     tcga_id = aliquot_id(file_dict)
-<<<<<<< HEAD
     return {patient_id(file_dict):
             gdac_seg.process(infile, extension, hyb_id, tcga_id, dice_path,
                              'seg_broad')}
-=======
-    return gdac_seg.process(infile, extension, hyb_id, tcga_id, dice_path, 'seg_broad')
->>>>>>> 01e33263
 
 def seg_harvard(file_dict, mirror_path, dice_path):
     pass
